--- conflicted
+++ resolved
@@ -1,8 +1,7 @@
-<<<<<<< HEAD
 # IPCV_project
 
 ## Description
-
+The system captures live video using OpenCV and processes each frame in real time.  The Real-time face system can apply 3 Real-time Face Visual Effects, through keyboard interaction while the system is active.  This effects will be applied to the user’s face or/and hands.
 
 ## Requirements
 - Python 3.8+
@@ -16,18 +15,11 @@
 python main.py
 ```
 
-## Notes
-- Update the options above to reflect the actual CLI flags implemented in `main.py`.
-- Add usage examples and expected input/output formats for better clarity.
-=======
-The system captures live video using OpenCV and processes each frame in real time.  The Real-time face system can apply 3 Real-time Face Visual Effects, through keyboard interaction while the system is active.  This effects will be applied to the user’s face or/and hands.
-
-To run the program type on the terminal: python main.py
-
-Keyboard commands
-q:quit the simulation
-0:activate debug, shows the face and eyes bounding boxs  
-1:activate big eye effect, applies a warping effect 
-2:activate face augmentation effect, applies sunglasses in the deteted faces 
-3:activate motion tracking effect, detectes how your hand is positioned and when only 1 finger is pointing a mustache is applied in the user's face
->>>>>>> e1c71686
+### Keyboard commands
+|Key|Command|Description|
+|-|-|-|
+|q / ESC|Quit|Stops the program and closes the window|
+|0|Debug Mode|Shows the face and eyes bounding boxs|
+|1|Big Eye Effect|Applies a warping effect to the eyes|
+|2|Face Augmentation Effect|Places sunglasses on the deteted faces|
+|3|Motion Tracking Effect|Detectes how your hand is positioned and when only the index finger is pointing a mustache is pasted on the user's face|